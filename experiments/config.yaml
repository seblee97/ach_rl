experiment_name:
seed: 0
use_gpu: True
gpu_id: 0

environment: multiroom
apply_curriculum: False
    
minigrid:
    size: [20, 20]
    living_reward: 0
    no_op_penalty: 0
    starting_position: [0, 0] # random if not given
    num_rewards: 1
    reward_positions: [[10, 10]] # random if not given
    reward_magnitudes: [1.]
    repeat_rewards: False
    episode_timeout: 200 # infinity if not given
    plot_origin: lower

minigrid_curriculum:
    transition_episodes: []
    environment_changes: 
        - []

multiroom:
    ascii_map_path: simple_map_1.txt
    episode_timeout: 400 # infinity if not given
    plot_origin: lower

atari:
<<<<<<< HEAD
    atari_env_name: "Pong-v0"
    
    implementation: wrapper # wrapper or functional
    
=======
    atari_env_name: "PongNoFrameskip-v4"

    implementation: wrapper

>>>>>>> c938f9e7
    pre_processing:
        - max_over:
            num_frames: 2
        - gray_scale:
        - down_sample:
            width: 84
            height: 84

    frame_stack: 4
    frame_skip: 4
    episode_timeout: 500 # infinity if not given
    encoded_state_dimensions: [4, 84, 84]
    plot_origin: upper


learner: 
    type: ensemble_q_learning
    learning_rate: 0.01
    gradient_momentum: 0.95
    squared_gradient_momentum: 0.95
    min_squared_gradient: 0.01
    discount_factor: 0.99 
    epsilon:
        schedule: linear_decay

        constant:
            value: 0.1
        
        linear_decay:
            initial_value: 0.9
            final_value: 0.02
            anneal_duration: 100000
    
    initialisation: random

    visitation_penalty_type: potential_based_adaptive_uncertainty # hard_coded, adaptive_uncertainty, potential_based_adaptive_uncertainty

    hard_coded: 
        vp_schedule:
            - [0, 0.25] # from step 0, 0 penalty

    adaptive_uncertainty:
        max_over_actions: True
        multiplicative_factor: 0.5

    potential_based_adaptive_uncertainty:
        max_over_actions: True 
        multiplicative_factor: 0.5

sarsa_lambda:
    trace_lambda: 0.05
    behaviour: epsilon_greedy
    target: greedy

q_learning:
    behaviour: epsilon_greedy
    target: greedy

ensemble_q_learning:
    num_learners: 4
    behaviour: epsilon_greedy
    targets: 
        - greedy_sample
        - greedy_mean
        - greedy_vote
    parallelise_ensemble: False

dqn:
    batch_size: 32
    num_replay_fill_trajectories: 500
    replay_buffer_size: 1000000
    target_network_update_period: 10000
    normalise_state: True
    gradient_clipping: [-1, 1]

    optimiser: rms_prop

    layer_specifications:
        - conv:
            in_channels: 4
            num_filters: 32 
            kernel_size: 8
            stride: 4
            nonlinearity:  relu
            bias_initialisation: 
            weight_initialisation: 
        - conv:
            in_channels: 32
            num_filters: 64 
            kernel_size: 4
            stride: 2
            nonlinearity:  relu
            bias_initialisation: 
            weight_initialisation:
        - conv:
            in_channels: 64
            num_filters: 64 
            kernel_size: 3
            stride: 1
            nonlinearity:  relu
            bias_initialisation: 
            weight_initialisation:
        - flatten:
            nonlinearity: identity
        - fc:
            in_features: 3136
            out_features: 512
            nonlinearity: relu
            bias_initialisation: 
            weight_initialisation:
        - fc:
            in_features: 512
            nonlinearity: identity
            bias_initialisation: 
            weight_initialisation:

training:
    num_episodes: 100
    test_frequency: 1
    testing: 
        # - greedy
        # - no_rep
    full_test_log_frequency: 500
    train_log_frequency: 50

logging:
    print_frequency: 1
    checkpoint_frequency: 500
    animation_library: imageio
    animation_file_format: mp4
    arrays:
    scalars:
        - [train_episode_reward, 1]
        - [train_episode_length, 1]
        - [test_episode_reward_greedy_sample, 1]
        - [test_episode_reward_greedy_vote, 1]
        - [test_episode_reward_greedy_mean, 1]
        - [test_episode_length_greedy_sample, 1]
        - [test_episode_length_greedy_vote, 1]
        - [test_episode_length_greedy_mean, 1]
        # - [average_action_value, 50]
        # - [loss, 1]
        # - [epsilon, 1]
        # - [[train_episode_reward_ensemble_runner, 4], 1]
        # - [[train_episode_length_ensemble_runner, 4], 1]
        # - [ensemble_episode_reward_std, 1]
        # - [ensemble_episode_length_std, 1]
        # - [mean_visitation_penalty, 1]
        # - [no_repeat_test_episode_reward, 1]
        # - [no_repeat_test_episode_length, 1]
        # - [cycle_count, 1]
    visualisations:
        - [value_function, 50]
        # - plot_episode_lengths
        # - plot_episode_rewards
        # - no_repeat_test_episode_length
        # - no_repeat_test_episode_reward
        # - visitation_count_heatmap
        - [individual_test_run, 200]
        - [individual_train_run, 200]
        # - [individual_no_rep_test_run, 500]
        # - [individual_no_rep_train_run, 500]
        # - cycle_count

post_processing:
    # plot_tags:
    #     - train_episode_reward
    #     - train_episode_length
    #     - test_episode_reward
    #     - test_episode_length
    #     - no_repeat_test_episode_reward
    #     - no_repeat_test_episode_length
    #     - mean_visitation_penalty
    smoothing: 1
        <|MERGE_RESOLUTION|>--- conflicted
+++ resolved
@@ -29,17 +29,10 @@
     plot_origin: lower
 
 atari:
-<<<<<<< HEAD
-    atari_env_name: "Pong-v0"
-    
-    implementation: wrapper # wrapper or functional
-    
-=======
     atari_env_name: "PongNoFrameskip-v4"
 
     implementation: wrapper
 
->>>>>>> c938f9e7
     pre_processing:
         - max_over:
             num_frames: 2
