--- conflicted
+++ resolved
@@ -14,6 +14,7 @@
     Implements a specific validate configuration method for
     non-trivial associations that need checking in config.
     """
+
     def __init__(self,
                  config: Union[str, Dict],
                  changes: List[Dict] = []) -> None:
@@ -116,36 +117,6 @@
                 constants.Constants.INDIVIDUAL_VALUE_FUNCTIONS,
                 constants.Constants.VALUE_FUNCTION_STD,
             ]
-<<<<<<< HEAD
-        elif learner == constants.Constants.ENSEMBLE_DQN:
-            permitted_scalars = [
-                constants.Constants.TRAIN_EPISODE_REWARD,
-                constants.Constants.TRAIN_EPISODE_LENGTH,
-            ]
-
-        else:
-            raise ValueError(
-                f"Permitted scalars not established for learner type {learner}")
-
-        if scalars is not None:
-            for scalar in scalars:
-                if isinstance(scalar[0], str):
-                    scalar_str = scalar[0]
-                elif isinstance(scalar[0], list):
-                    scalar_str = scalar[0][0]
-                assert scalar_str in permitted_scalars, (
-                    f"Scalar {scalar} specified in config logging, "
-                    f"is not compatible with learner {learner}.")
-        if visuals is not None:
-            for visual in visuals:
-                if isinstance(visual[0], str):
-                    visual_str = visual[0]
-                elif isinstance(visual[0], list):
-                    visual_str = visual[0][0]
-                assert visual_str in permitted_visuals, (
-                    f"Visual {visual} specified in config logging, "
-                    f"is not compatible with learner {learner}.")
-=======
         for scalar in scalars:
             if isinstance(scalar[0], str):
                 scalar_str = scalar[0]
@@ -162,7 +133,6 @@
             assert visual_str in permitted_visuals, (
                 f"Visual {visual} specified in config logging, "
                 f"is not compatible with learner {learner}.")
->>>>>>> e1ec1cb8
 
         # check testing procedures are compatible with alg/env etc.
         if learner == constants.Constants.DQN:
